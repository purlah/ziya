--- conflicted
+++ resolved
@@ -340,7 +340,6 @@
 
   // Add a preprocessor to fix gitgraph diagrams
   registerPreprocessor((def: string, type: string) => {
-<<<<<<< HEAD
     // This preprocessor is specific to gitgraph/gitGraph types.
     // We need to replace `gitgraph` with `gitGraph` if it's present after frontmatter.
     const lines = def.split('\n');
@@ -367,15 +366,6 @@
       }
       return line;
     }).join('\n');
-=======
-    if (!def.trim().startsWith('gitgraph')) {
-      return def;
-    }
-
-    // Convert gitgraph to git graph (supported syntax)
-    let finalDef = def.replace(/^gitgraph/, 'gitGraph');
->>>>>>> c96ea48d
-
     return finalDef;
   }, {
     name: 'gitgraph-syntax-fix',
@@ -813,7 +803,6 @@
         const participant = deactivateMatch ? deactivateMatch[1] : null;
 
         if (participant && activationState[participant]) {
-<<<<<<< HEAD
           // Only add deactivate line if participant is actually active
           if (activationState[participant]) {
             activationState[participant] = false;
@@ -822,15 +811,6 @@
             console.warn(`Skipping deactivation for already inactive participant: ${participant} in line: "${line}"`);
             result.push(`%% ${line} (skipped - participant already inactive)`);
           }
-=======
-          activationState[participant] = false;
-          result.push(line);
-        } else if (participant) {
-          // Skip this deactivation as the participant is not active
-          console.warn(`Skipping deactivation for inactive participant: ${participant}`);
-          // Add as comment for debugging
-          result.push(`%%${line} (skipped - participant not active)`);
->>>>>>> c96ea48d
         }
       }
       // Handle activation via message arrows
@@ -841,7 +821,6 @@
         }
         result.push(line);
       }
-<<<<<<< HEAD
       // Handle deactivation via message arrows, only if active
       else if (line.includes('->>-') || line.includes('-->>-')) {
         const deactivationMatch = line.match(/.*?->>?-\s*(\w+)/);
@@ -853,13 +832,6 @@
             console.warn(`Skipping arrow deactivation for already inactive participant: ${deactivationMatch[1]} in line: "${line}"`);
             result.push(line.replace(/->>?-/, '->>'));
           }
-=======
-      // Handle deactivation via message arrows
-      else if (line.includes('->>-') || line.includes('-->>-')) {
-        const deactivationMatch = line.match(/.*?->>?-\s*(\w+)/);
-        if (deactivationMatch && deactivationMatch[1] && activationState[deactivationMatch[1]]) {
-          activationState[deactivationMatch[1]] = false;
->>>>>>> c96ea48d
         }
         result.push(line);
       }
@@ -874,10 +846,7 @@
             // Remove the deactivate keyword since the participant isn't active
             const cleanLine = line.replace(/\s*deactivate\s*$/, '');
             result.push(cleanLine);
-<<<<<<< HEAD
-=======
             console.warn(`Removed deactivation for inactive participant: ${targetParticipant}`);
->>>>>>> c96ea48d
             continue;
           } else if (targetParticipant) {
             activationState[targetParticipant] = false;
@@ -924,7 +893,7 @@
     // Fix class diagram ">" dependency syntax
     processedDef = processedDef.replace(/}\s*>\s*(\w+)\s*{/g, '}\n    $1 --|> ');
     processedDef = processedDef.replace(/(class\s+\w+\s*{\s*)>\s*/g, '$1');
-<<<<<<< HEAD
+
     // Fix for `OrderStatus --|> PENDING` where PENDING is not a class
     // If Y in X --|> Y is all caps and not defined as a class, comment it out.
     processedDef = processedDef.replace(/^(\s*)(\w+)\s*--\|>\s*([A-Z_]+)\s*$/gm, (match, indent, classX, classY) => {
@@ -933,9 +902,7 @@
       }
       return match;
     });
-=======
-
->>>>>>> c96ea48d
+
     return processedDef;
   }, {
     name: 'parsing-error-fix',
@@ -1102,7 +1069,6 @@
       /(stroke:#333)/g,
       'stroke:#000000'
     );
-<<<<<<< HEAD
 
     return processedDef;
   }, {
@@ -1111,16 +1077,6 @@
     diagramTypes: ['*']
   });
 
-=======
-
-    return processedDef;
-  }, {
-    name: 'dark-mode-text-visibility-fix',
-    priority: 105,
-    diagramTypes: ['*']
-  });
-
->>>>>>> c96ea48d
   // Default error handler (lowest priority)
   registerErrorHandler((error: Error, context: ErrorContext) => {
     const { container, definition, diagramType } = context;
@@ -1233,16 +1189,11 @@
 
   // Special handling for yellow and yellow-ish colors
   // Yellow has high luminance but white text on yellow is terrible
-<<<<<<< HEAD
   if (rgb.r > 180 && rgb.g > 180 && rgb.b < 120) {
-=======
-  if (rgb.r > 200 && rgb.g > 200 && rgb.b < 100) {
->>>>>>> c96ea48d
     return '#000000'; // Always use black on yellow/yellow-ish
   }
 
   // Special handling for beige/cream colors (high R, G, moderate B)
-<<<<<<< HEAD
   if (rgb.r > 200 && rgb.g > 180 && rgb.b > 140) {
     return '#000000'; // Always use black on beige/cream
   }
@@ -1250,97 +1201,13 @@
   // Special handling for light gray colors
   if (Math.abs(rgb.r - rgb.g) < 30 && Math.abs(rgb.g - rgb.b) < 30 && rgb.r > 180) {
     return '#000000'; // Use black on light grays
-=======
-  if (rgb.r > 220 && rgb.g > 200 && rgb.b > 150) {
-    return '#000000'; // Always use black on beige/cream
   }
 
   // Calculate relative luminance using proper sRGB formula
   const luminance = (0.299 * rgb.r + 0.587 * rgb.g + 0.114 * rgb.b) / 255;
-  
-  // Use a more conservative threshold - prefer black text unless background is quite dark
-  return luminance > 0.4 ? '#000000' : '#ffffff';
-}
-
-/**
- * Get optimal text color based on background color with special handling for problematic colors
- * @param backgroundColor - The background color (hex)
- * @returns - The best contrasting text color
- */
-function getOptimalTextColor(backgroundColor: string): string {
-  // Convert hex to RGB
-  const hexToRgb = (hex: string) => {
-    const result = /^#?([a-f\d]{2})([a-f\d]{2})([a-f\d]{2})$/i.exec(hex);
-    return result ? {
-      r: parseInt(result[1], 16),
-      g: parseInt(result[2], 16),
-      b: parseInt(result[3], 16)
-    } : null;
-  };
-
-  const rgb = hexToRgb(backgroundColor);
-  if (!rgb) return '#000000';
-
-  // Special handling for yellow and yellow-ish colors
-  // Yellow has high luminance but white text on yellow is terrible
-  if (rgb.r > 200 && rgb.g > 200 && rgb.b < 100) {
-    return '#000000'; // Always use black on yellow/yellow-ish
-  }
-
-  // Special handling for beige/cream colors (high R, G, moderate B)
-  if (rgb.r > 220 && rgb.g > 200 && rgb.b > 150) {
-    return '#000000'; // Always use black on beige/cream
->>>>>>> c96ea48d
-  }
-
-  // Calculate relative luminance using proper sRGB formula
-  const luminance = (0.299 * rgb.r + 0.587 * rgb.g + 0.114 * rgb.b) / 255;
-<<<<<<< HEAD
 
   // Use a more conservative threshold - prefer black text unless background is quite dark
   return luminance > 0.35 ? '#000000' : '#ffffff';
-=======
-  
-  // Use a more conservative threshold - prefer black text unless background is quite dark
-  return luminance > 0.4 ? '#000000' : '#ffffff';
-}
-
-/**
- * Get optimal text color based on background color with special handling for problematic colors
- * @param backgroundColor - The background color (hex)
- * @returns - The best contrasting text color
- */
-function getOptimalTextColor(backgroundColor: string): string {
-  // Convert hex to RGB
-  const hexToRgb = (hex: string) => {
-    const result = /^#?([a-f\d]{2})([a-f\d]{2})([a-f\d]{2})$/i.exec(hex);
-    return result ? {
-      r: parseInt(result[1], 16),
-      g: parseInt(result[2], 16),
-      b: parseInt(result[3], 16)
-    } : null;
-  };
-
-  const rgb = hexToRgb(backgroundColor);
-  if (!rgb) return '#000000';
-
-  // Special handling for yellow and yellow-ish colors
-  // Yellow has high luminance but white text on yellow is terrible
-  if (rgb.r > 200 && rgb.g > 200 && rgb.b < 100) {
-    return '#000000'; // Always use black on yellow/yellow-ish
-  }
-
-  // Special handling for beige/cream colors (high R, G, moderate B)
-  if (rgb.r > 220 && rgb.g > 200 && rgb.b > 150) {
-    return '#000000'; // Always use black on beige/cream
-  }
-
-  // Calculate relative luminance using proper sRGB formula
-  const luminance = (0.299 * rgb.r + 0.587 * rgb.g + 0.114 * rgb.b) / 255;
-  
-  // Use a more conservative threshold - prefer black text unless background is quite dark
-  return luminance > 0.4 ? '#000000' : '#ffffff';
->>>>>>> c96ea48d
 }
 
 /**
