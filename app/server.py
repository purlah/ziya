--- conflicted
+++ resolved
@@ -499,7 +499,6 @@
     """Get detailed information about the currently active model."""
     logger.info(
         "Current model info request: %s",
-<<<<<<< HEAD
         {   'model_id': model.model_id,
             'endpoint': os.environ.get("ZIYA_ENDPOINT", "bedrock")
         })
@@ -518,18 +517,11 @@
     logger.info(f"  Max tokens: {model_kwargs.get('max_tokens', 'Not set')} (env: {os.environ.get('ZIYA_MAX_OUTPUT_TOKENS', 'Not set')})")
     logger.info(f"  Thinking mode: {os.environ.get('ZIYA_THINKING_MODE', 'Not set')}")
         
-=======
-        {
-            'model_id': model.model_id,
-            'endpoint': os.environ.get("ZIYA_ENDPOINT", "bedrock"),
-            'model_env': os.environ.get("ZIYA_MODEL")
-        })
->>>>>>> a7872b47
+
     return {
         'model_id': model.model_id,
         'endpoint': os.environ.get("ZIYA_ENDPOINT", "bedrock"),
         'settings': {
-<<<<<<< HEAD
             'temperature': model_kwargs.get('temperature', 
                 float(os.environ.get("ZIYA_TEMPERATURE", 0.3))),
             'max_output_tokens': model_kwargs.get('max_tokens',
@@ -537,11 +529,7 @@
             'top_k': model_kwargs.get('top_k',
                 int(os.environ.get("ZIYA_TOP_K", 15))),
             'thinking_mode': os.environ.get("ZIYA_THINKING_MODE") == "1"
-=======
-            'temperature': float(os.environ.get("ZIYA_TEMPERATURE", 0.3)),
-            'max_output_tokens': int(os.environ.get("ZIYA_MAX_OUTPUT_TOKENS", 4096)),
-            'top_k': int(os.environ.get("ZIYA_TOP_K", 15))
->>>>>>> a7872b47
+
         }
     }
 
@@ -572,7 +560,6 @@
         # Reinitialize the model
         try:
             logger.info(f"Reinitializing model with ID: {model_id}")
-<<<<<<< HEAD
             new_model = ModelManager.initialize_model(force_reinit=True)
             new_model.model_id = model_id  # Ensure model ID is set correctly
             
@@ -580,9 +567,7 @@
             global model
             model = RetryingChatBedrock(new_model)
             
-=======
-            ModelManager.initialize_model()
->>>>>>> a7872b47
+
             return {"status": "success", "model": model_id}
         except Exception as e:
             logger.error(f"Failed to initialize model: {str(e)}")
@@ -689,7 +674,6 @@
 
 @app.post('/api/model-settings')
 async def update_model_settings(settings: ModelSettingsRequest):
-<<<<<<< HEAD
     global model
     try:
         # Log the requested settings
@@ -699,16 +683,13 @@
         logger.info(f"  Max Output Tokens: {settings.max_output_tokens}")
         logger.info(f"  Thinking Mode: {settings.thinking_mode}")
 
-=======
-    try:
->>>>>>> a7872b47
+
         # Store settings in environment variables for the agent to use
         os.environ["ZIYA_TEMPERATURE"] = str(settings.temperature)
         os.environ["ZIYA_TOP_K"] = str(settings.top_k)
         os.environ["ZIYA_MAX_OUTPUT_TOKENS"] = str(settings.max_output_tokens)
         os.environ["ZIYA_THINKING_MODE"] = "1" if settings.thinking_mode else "0"
         
-<<<<<<< HEAD
         # Update the model's kwargs directly
         if hasattr(model, 'model'):
             # For wrapped models (e.g., RetryingChatBedrock)
@@ -751,12 +732,7 @@
         }
     except Exception as e:
         logger.error(f"Error updating model settings: {str(e)}", exc_info=True)
-=======
-        logger.info(f"Updated model settings: {settings.json()}")
-        return {'status': 'success', 'message': 'Model settings updated'}
-    except Exception as e:
-        logger.error(f"Error updating model settings: {str(e)}")
->>>>>>> a7872b47
+
         raise HTTPException(
             status_code=500,
             detail=f"Error updating model settings: {str(e)}"
